--- conflicted
+++ resolved
@@ -515,46 +515,6 @@
             examples.append(InputExample(guid=guid, text_a=text_a, text_b=text_b, label=label))
         return examples
 
-<<<<<<< HEAD
-
-=======
-# changes
-class BoolQProcessor(DataProcessor):
-    """Processor for the BoolQ data set (GLUE version)."""
-    def get_example_from_tensor_dict(self, tensor_dict):
-        """See base class."""
-        return InputExample(
-            tensor_dict["idx"].numpy(),
-            tensor_dict["question"].numpy().decode("utf-8"),
-            tensor_dict["passage"].numpy().decode("utf-8"),
-            str(tensor_dict["label"].numpy()),
-        )
-
-    def get_train_examples(self, data_dir):
-        """See base class."""
-        return self._create_examples(self._read_json(os.path.join(data_dir, "train.jsonl")), "train")
-
-    def get_dev_examples(self, data_dir):
-        """See base class."""
-        return self._create_examples(self._read_json(os.path.join(data_dir, "val.jsonl")), "dev")
-
-    def get_labels(self):
-        """See base class."""
-        return ['True', 'False']
-
-    def _create_examples(self, lines, set_type):
-        """Creates examples for the training and dev sets."""
-        examples = []
-        for (i, line) in enumerate(lines):
-            if i == 0:
-                continue
-            guid = "%s-%s" % (set_type, line[2])
-            text_a = line[0]
-            text_b = line[1]
-            label = str(line[-1])
-            examples.append(InputExample(guid=guid, text_a=text_a, text_b=text_b, label=label))
-        return examples
->>>>>>> e9dbdf8a
 
 glue_tasks_num_labels = {
     "cola": 2,
